--- conflicted
+++ resolved
@@ -49,14 +49,11 @@
             <scope>test</scope>
         </dependency>
         <dependency>
-<<<<<<< HEAD
-=======
             <groupId>org.junit.jupiter</groupId>
             <artifactId>junit-jupiter-api</artifactId>
             <scope>test</scope>
         </dependency>
         <dependency>
->>>>>>> 2f796ec5
             <groupId>org.mockito</groupId>
             <artifactId>mockito-junit-jupiter</artifactId>
             <scope>test</scope>
