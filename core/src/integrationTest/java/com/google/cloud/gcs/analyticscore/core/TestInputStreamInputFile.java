/*
 * Copyright 2025 Google LLC
 *
 * Licensed under the Apache License, Version 2.0 (the "License");
 * you may not use this file except in compliance with the License.
 * You may obtain a copy of the License at
 *
 *     http://www.apache.org/licenses/LICENSE-2.0
 *
 * Unless required by applicable law or agreed to in writing, software
 * distributed under the License is distributed on an "AS IS" BASIS,
 * WITHOUT WARRANTIES OR CONDITIONS OF ANY KIND, either express or implied.
 * See the License for the specific language governing permissions and
 * limitations under the License.
 */

package com.google.cloud.gcs.analyticscore.core;

import com.google.cloud.gcs.analyticscore.client.*;
import org.apache.parquet.io.InputFile;
import org.apache.parquet.io.SeekableInputStream;

import java.io.IOException;
import java.net.URI;

public class TestInputStreamInputFile implements InputFile {

    private GcsFileSystem gcsFileSystem;
    private final URI fileUri;
    private final boolean enableVectoredIO;
    private Long size;

    public TestInputStreamInputFile(URI filePath, boolean enableVectoredIO, int footerPrefetchSize, boolean smallObjectCache) throws IOException {
        this.enableVectoredIO = enableVectoredIO;
        this.fileUri = filePath;
<<<<<<< HEAD
        GcsReadOptions gcsReadOptions = GcsReadOptions.builder().setFooterPrefetchSizeSmallFile(footerPrefetchSize).build();
=======
        GcsReadOptions gcsReadOptions = GcsReadOptions.builder().setFooterPrefetchSize(footerPrefetchSize).setSmallObjectCache(smallObjectCache).build();
>>>>>>> 3619d01d
        GcsFileSystemOptions gcsFileSystemOptions = GcsFileSystemOptions.builder().setGcsClientOptions(
                GcsClientOptions.builder().setGcsReadOptions(gcsReadOptions).build()
        ).build();

        this.gcsFileSystem = new GcsFileSystemImpl(gcsFileSystemOptions);
    }

    @Override
    public long getLength() throws IOException {
        if (size == null) {
            size = gcsFileSystem.getFileInfo(fileUri).getItemInfo().getSize();
        }
        return size;
    }

    @Override
    public SeekableInputStream newStream() throws IOException {
        GoogleCloudStorageInputStream gcsInputStream = GoogleCloudStorageInputStream
                .create(gcsFileSystem, fileUri);
        return new TestSeekableInputStream(gcsInputStream, enableVectoredIO);
    }
}<|MERGE_RESOLUTION|>--- conflicted
+++ resolved
@@ -33,11 +33,7 @@
     public TestInputStreamInputFile(URI filePath, boolean enableVectoredIO, int footerPrefetchSize, boolean smallObjectCache) throws IOException {
         this.enableVectoredIO = enableVectoredIO;
         this.fileUri = filePath;
-<<<<<<< HEAD
-        GcsReadOptions gcsReadOptions = GcsReadOptions.builder().setFooterPrefetchSizeSmallFile(footerPrefetchSize).build();
-=======
-        GcsReadOptions gcsReadOptions = GcsReadOptions.builder().setFooterPrefetchSize(footerPrefetchSize).setSmallObjectCache(smallObjectCache).build();
->>>>>>> 3619d01d
+        GcsReadOptions gcsReadOptions = GcsReadOptions.builder().setFooterPrefetchSizeSmallFile(footerPrefetchSize).setSmallObjectCache(smallObjectCache).build();
         GcsFileSystemOptions gcsFileSystemOptions = GcsFileSystemOptions.builder().setGcsClientOptions(
                 GcsClientOptions.builder().setGcsReadOptions(gcsReadOptions).build()
         ).build();
