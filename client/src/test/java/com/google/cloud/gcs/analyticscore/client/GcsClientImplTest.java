/*
 * Copyright 2025 Google LLC
 *
 * Licensed under the Apache License, Version 2.0 (the "License");
 * you may not use this file except in compliance with the License.
 * You may obtain a copy of the License at
 *
 *      http://www.apache.org/licenses/LICENSE-2.0
 *
 * Unless required by applicable law or agreed to in writing, software
 * distributed under the License is distributed on an "AS IS" BASIS,
 * WITHOUT WARRANTIES OR CONDITIONS OF ANY KIND, either express or implied.
 * See the License for the specific language governing permissions and
 * limitations under the License.
 */
package com.google.cloud.gcs.analyticscore.client;

import static com.google.common.truth.Truth.assertThat;
import static java.nio.charset.StandardCharsets.UTF_8;
import static org.junit.jupiter.api.Assertions.assertThrows;

import com.google.auth.Credentials;
import com.google.cloud.NoCredentials;
import com.google.cloud.storage.*;
import com.google.cloud.storage.contrib.nio.testing.LocalStorageHelper;
import com.google.common.base.Supplier;
import com.google.common.base.Suppliers;
import java.io.IOException;
import java.nio.ByteBuffer;
import java.nio.channels.SeekableByteChannel;
import java.nio.charset.StandardCharsets;
import java.util.Optional;
import java.util.concurrent.ExecutorService;
import java.util.concurrent.Executors;
import org.junit.jupiter.api.BeforeEach;
import org.junit.jupiter.api.Test;

class GcsClientImplTest {

  private static GcsClientOptions TEST_GCS_CLIENT_OPTIONS =
      GcsClientOptions.builder().setProjectId("test-project").build();

  private final Storage storage = LocalStorageHelper.getOptions().getService();
  private final Supplier<ExecutorService> executorServiceSupplier =
      Suppliers.memoize(() -> Executors.newFixedThreadPool(30));

  private GcsClient gcsClient;

  @BeforeEach
  void setUp() throws IOException {
    gcsClient =
        new GcsClientImpl(TEST_GCS_CLIENT_OPTIONS, executorServiceSupplier) {
          @Override
          Storage createStorage(Optional<Credentials> credentials) {
            return GcsClientImplTest.this.storage;
          }
        };
  }

  @Test
  void getGcsItemInfo_itemIdPointsToDirectory_throwsUnsupportedOperationException() {
    GcsItemId directoryItemId = GcsItemId.builder().setBucketName("test-bucket-id").build();

    UnsupportedOperationException e =
        assertThrows(
            UnsupportedOperationException.class, () -> gcsClient.getGcsItemInfo(directoryItemId));

    assertThat(e)
        .hasMessageThat()
        .isEqualTo(String.format("Expected gcs object but got %s", directoryItemId));
  }

  @Test
  void getGcsItemInfo_gcsObjectExists_returnsItemInfo() throws IOException {
    String objectData = "hello world";
    GcsItemId itemId =
        GcsItemId.builder().setBucketName("test-bucket-id").setObjectName("test-object-id").build();
    createBlobInStorage(
        BlobId.of(itemId.getBucketName(), itemId.getObjectName().get(), 0L), objectData);

    GcsItemInfo itemInfo = gcsClient.getGcsItemInfo(itemId);

    assertThat(itemInfo.getItemId()).isEqualTo(itemId);
    assertThat(itemInfo.getSize()).isEqualTo(objectData.length());
    assertThat(itemInfo.getContentGeneration()).isEqualTo(0L);
  }

  @Test
  void getGcsItemInfo_nonExistentBlob_throwsIOException() {
    GcsItemId nonExistentItemId =
        GcsItemId.builder().setBucketName("test-bucket-name").setObjectName("non-existent").build();

    IOException e =
        assertThrows(IOException.class, () -> gcsClient.getGcsItemInfo(nonExistentItemId));

    assertThat(e).hasMessageThat().contains("Object not found:" + nonExistentItemId);
  }

  @Test
  void openReadChannel_gcsObjectExists_returnsChannelWithCorrectSizeAndContent()
      throws IOException {
    String objectData = "hello world";
    GcsReadOptions readOptions = GcsReadOptions.builder().setProjectId("test-project").build();
    GcsItemId itemId =
        GcsItemId.builder()
            .setBucketName("test-bucket-name")
            .setObjectName("test-object-name")
            .build();
    createBlobInStorage(
        BlobId.of(itemId.getBucketName(), itemId.getObjectName().get(), 0L), objectData);
    ByteBuffer buffer = ByteBuffer.allocate(objectData.length());

    SeekableByteChannel channel = gcsClient.openReadChannel(itemId, readOptions);
    int bytesRead = channel.read(buffer);

    assertThat(channel.size()).isEqualTo(objectData.length());
    assertThat(bytesRead).isEqualTo(objectData.length());
    assertThat(new String(buffer.array(), UTF_8)).isEqualTo(objectData);
  }

  @Test
  void openReadChannel_nonExistentBlob_throwsIOException() {
    GcsItemId nonExistentItemId =
        GcsItemId.builder().setBucketName("test-bucket-name").setObjectName("non-existent").build();
    GcsReadOptions readOptions = GcsReadOptions.builder().setProjectId("test-project-id").build();

    IOException e =
        assertThrows(
            IOException.class, () -> gcsClient.openReadChannel(nonExistentItemId, readOptions));

    assertThat(e).hasMessageThat().contains("Object not found:" + nonExistentItemId);
  }

  @Test
  void openReadChannel_itemIdPointsToDirectory_throwsIllegalArgumentException() {
    GcsItemId directoryItemId = GcsItemId.builder().setBucketName("test-bucket-name").build();
    GcsReadOptions readOptions = GcsReadOptions.builder().setProjectId("test-project-id").build();

    IllegalArgumentException e =
        assertThrows(
            IllegalArgumentException.class,
            () -> gcsClient.openReadChannel(directoryItemId, readOptions));

    assertThat(e)
        .hasMessageThat()
        .isEqualTo("Expected GCS object to be provided. But got: " + directoryItemId);
  }

  void createStore_withCredentials_usesProvidedCredentials() throws IOException {
    GcsClientImpl client =
        new GcsClientImpl(
            NoCredentials.getInstance(), TEST_GCS_CLIENT_OPTIONS, executorServiceSupplier);

    assertThat(client.storage.getOptions().getCredentials()).isEqualTo(NoCredentials.getInstance());
  }

<<<<<<< HEAD
  //  @Test
  //  void createStorage_configuresStorageOptionsCorrectly() {
  //    String projectId = "test-project-id";
  //    String clientLibToken = LocalStorageHelper.getOptions().getClientLibToken();
  //    String serviceHost = "http://test-host";
  //    Credentials testCredentials = LocalStorageHelper.getOptions().getCredentials();
  //    GcsClientOptions options =
  //        GcsClientOptions.builder()
  //            .setProjectId(projectId)
  //            .setClientLibToken(clientLibToken)
  //            .setServiceHost(serviceHost)
  //            .build();
  //
  //    GcsClientImpl client = new GcsClientImpl(testCredentials, options, executorServiceSupplier);
  //    StorageOptions storageOptions = client.storage.getOptions();
  //
  //    assertThat(storageOptions.getProjectId()).isEqualTo(projectId);
  //    assertThat(storageOptions.getHost()).isEqualTo(serviceHost);
  //    assertThat(storageOptions.getClientLibToken()).isEqualTo(clientLibToken);
  //    assertThat(storageOptions.getCredentials()).isSameInstanceAs(testCredentials);
  //  }

=======
>>>>>>> 2f796ec5
  private void createBlobInStorage(BlobId blobId, String blobContent) {
    BlobInfo blobInfo = BlobInfo.newBuilder(blobId).build();
    storage.create(blobInfo, blobContent.getBytes(StandardCharsets.UTF_8));
  }
}<|MERGE_RESOLUTION|>--- conflicted
+++ resolved
@@ -154,31 +154,6 @@
     assertThat(client.storage.getOptions().getCredentials()).isEqualTo(NoCredentials.getInstance());
   }
 
-<<<<<<< HEAD
-  //  @Test
-  //  void createStorage_configuresStorageOptionsCorrectly() {
-  //    String projectId = "test-project-id";
-  //    String clientLibToken = LocalStorageHelper.getOptions().getClientLibToken();
-  //    String serviceHost = "http://test-host";
-  //    Credentials testCredentials = LocalStorageHelper.getOptions().getCredentials();
-  //    GcsClientOptions options =
-  //        GcsClientOptions.builder()
-  //            .setProjectId(projectId)
-  //            .setClientLibToken(clientLibToken)
-  //            .setServiceHost(serviceHost)
-  //            .build();
-  //
-  //    GcsClientImpl client = new GcsClientImpl(testCredentials, options, executorServiceSupplier);
-  //    StorageOptions storageOptions = client.storage.getOptions();
-  //
-  //    assertThat(storageOptions.getProjectId()).isEqualTo(projectId);
-  //    assertThat(storageOptions.getHost()).isEqualTo(serviceHost);
-  //    assertThat(storageOptions.getClientLibToken()).isEqualTo(clientLibToken);
-  //    assertThat(storageOptions.getCredentials()).isSameInstanceAs(testCredentials);
-  //  }
-
-=======
->>>>>>> 2f796ec5
   private void createBlobInStorage(BlobId blobId, String blobContent) {
     BlobInfo blobInfo = BlobInfo.newBuilder(blobId).build();
     storage.create(blobInfo, blobContent.getBytes(StandardCharsets.UTF_8));
